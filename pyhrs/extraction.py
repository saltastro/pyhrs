# Licensed under a 3-clause BSD style license - see LICENSE.rst
# This module implements the handling of different calibration files
from __future__ import (absolute_import, division, print_function,
                        unicode_literals)

import os
import numpy as np
from astropy.extern import six
import warnings

from astropy import units as u
from astropy import modeling as mod
from astropy import stats

from scipy import ndimage as nd

from .hrstools import *
from .hrsorder import HRSOrder

<<<<<<< HEAD
__all__=['simple_extract_order', 'extract_science', 'polyfitr', 'extract_normalize']
=======
__all__=['extract_order', 'simple_extract_order', 'extract_science', 'normalize_order', 'normalize_spectra', 'stitch_spectra']


def extract_order(ccd, order_frame, n_order, ws, shift_dict, y1=3, y2=10, order=None, target=True, interp=False):
    """Given a wavelength solution and offset, extract the order

    Parameters
    ----------
    ccd: ~ccdproc.CCDData
        Science frame to be flatfielded

    order_frame: ~ccdproc.CCDData
        Frame containting the positions of each of the orders

    n_order: int
        Order to be extracted 

    ws: WavelengthSolution
        WavelengthSolution object containing the solution for this arc

    shift_dict: dict
        Dictionary containing the per row corrections to the spectra

    y1: int
        Minimum row to extract spectra

    y2: int
        Maximum row to extract spectra
 
    target_fiber: boolean
        Set to True to extract the target fiber

    interp: boolean
        Interpolate flux while rectifying order

    Returns
    -------
    spectra_dict: list
        Dictionary of spectra for each order

    """
    hrs = HRSOrder(n_order)
    hrs.set_order_from_array(order_frame.data)
    if ccd.uncertainty is None:
        error = None
    else:
       error = ccd.uncertainty.array
    hrs.set_flux_from_array(ccd.data, flux_unit=ccd.unit, error=error, mask=ccd.mask)

    # set pixels with bad fluxes to high numbers
    if hrs.mask is not None and hrs.error is not None:
        hrs.flux[hrs.mask] = 0
        hrs.error[hrs.mask] = 1000*hrs.error.mean()

    # set the aperture to extract
    hrs.set_target(target)

    # create the boxes of fluxes
    data, coef = hrs.create_box(hrs.flux, interp=interp)
    if hrs.error is not None:
        error, coef = hrs.create_box(hrs.error, interp=interp)
    else:
        error = None

    # create teh wavelength array and either use the
    # 1d or the 2d solution
    xarr = np.arange(len(data[0]))
    if order is None:
       warr = ws(xarr)
    else:
       warr = ws(xarr, order*np.ones_like(xarr))
    flux = np.zeros_like(xarr, dtype=float)
    err =  np.zeros_like(xarr, dtype=float)
    weight = 0
    fsum = np.zeros_like(xarr, dtype=float)
    for i in shift_dict.keys():
        if i < len(data) and i >= y1 and i <= y2:
            m = shift_dict[i]
            shift_flux = np.interp(xarr, m(xarr), data[i])
            if error is not None:
                shift_error = np.interp(xarr, m(xarr), error[i])
                # just in case flux is zero
                s = 1.0 * shift_flux
                s[s==0] = 0.0001
                w = 1.0 / shift_error**2
            else:
                shift_error = 1
                w = np.ones_like(xarr, dtype=float)

            data[i] = shift_flux
            flux += shift_flux * w
            fsum += shift_flux
            weight += w 
    #pickle.dump(data, open('box_%i.pkl' % n_order, 'w'))
    return warr, flux / weight, 1.0 / weight**0.5, fsum




>>>>>>> 72169768

def simple_extract_order(hrs, y1, y2, binsum=1, median_filter_size=None, interp=False):
    """Simple_extract_order transforms the observed spectra into a square form, 
       extracts all of the pixels between y1 and y2, and then sums the results.

    Parameters
    ----------
    hrs: ~HRSOrder
        An HRSOrder with a calibrated wavelength property

    y1: int
        Lower limit to extract the hrs data.  It should be in terms of the
        rectangular represenation of the flattened order

    y2: int
        Upper limit to extract the hrs data.  It should be in terms of the
        rectangular represenation of the flattened order

    binsum: int
        Amount of increase the binning in wavelength space

    median_filter_size: None or int
        Size for median filter to be run on the data and remove the general
        shape of the spectrum


    Returns
    -------
    wavelength: ~numpy.ndarray
        1D representation of the wavelength

    flux: ~numpy.ndarray
        1D representation of the flux
    """
    
    #set up the initial wavelength and flux 
    data, coef = hrs.create_box(hrs.flux, interp=interp)
    wdata, coef = hrs.create_box(hrs.wavelength)

    w1 = hrs.wavelength[hrs.wavelength>0].min()
    w2 = hrs.wavelength.max()
    dw = binsum * (w2-w1)/(len(data[0]))
    warr = np.arange(w1, w2, dw)
    farr = np.zeros_like(warr)

    y,x = np.indices(data.shape)
    for i in range(len(warr)):
        mask = (wdata >= warr[i]-0.5*dw) * (wdata < warr[i]+0.5*dw)
        mask = mask * (y >= y1) * (y < y2)
        if np.any(data[mask].ravel()):
            farr[i] = stats.sigma_clipped_stats(1.0*data[mask].ravel())[0]

    if median_filter_size:
        sf = nd.filters.median_filter(farr, size=median_filter_size)
        farr = farr / sf 
 
    #step to clean up the spectrum
    mask = (warr > 0) * (farr > 0) 
    return warr[mask], farr[mask]


def extract_science(ccd, wave_frame, order_frame, target_fiber=None,  extract_func=None, **kwargs):
    """Extract the spectra for each order in the order frame.  It will use the 
    extraction function specified by extract_func which will expect an 
    `~pyhrs.HRSObject` to be passed to it along with any arguments. 

    Parameters
    ----------
    ccd: ~ccdproc.CCDData
        Science frame to be flatfielded

    wave_frame: ~ccdproc.CCDData
        Frame containting the wavelength for each pixel

    order_frame: ~ccdproc.CCDData
        Frame containting the positions of each of the orders
 
    target_fiber: 'upper', 'lower', or None
        Specify the fiber to be extracted

    extract_fuc: function
        Fucntion to use for extracting the spectra
 

    Returns
    -------
    spectra_dict: list
        Dictionary of spectra for each order
       
    """
    spectra_dict={}

    #get a list of orders
    o1 = order_frame.data[order_frame.data>0].min()
    o2 = order_frame.data.max()
    order_arr = np.arange(o1, o2, dtype=int)

    for n_order in order_arr:
        hrs = HRSOrder(n_order)
        hrs.set_order_from_array(order_frame.data)
        if target_fiber=='upper': hrs.set_target(True)
        if target_fiber=='lower': hrs.set_target(False)
        hrs.set_flux_from_array(ccd.data, flux_unit=ccd.unit)
        hrs.set_wavelength_from_array(wave_frame.data, wavelength_unit=wave_frame.unit)
  
        if np.any(hrs.wavelength>0):
            w,f = extract_func(hrs, **kwargs)
            spectra_dict[n_order] = [w,f]
       
    return spectra_dict

<<<<<<< HEAD
def polyfitr(x, y, order, clip, xlim=None, ylim=None, mask=None, debug=False):
    """ Fit a polynomial to data, rejecting outliers.

    Fits a polynomial f(x) to data, x,y.  Finds standard deviation of
    y - f(x) and removes points that differ from f(x) by more than
    clip*stddev, then refits.  This repeats until no points are
    removed.

    Inputs
    ------
    x,y:
        Data points to be fitted.  They must have the same length.
    order: int (2)
        Order of polynomial to be fitted.
    clip: float (6)
        After each iteration data further than this many standard
        deviations away from the fit will be discarded.
    xlim: tuple of maximum and minimum x values, optional
        Data outside these x limits will not be used in the fit.
    ylim: tuple of maximum and minimum y values, optional
        As for xlim, but for y data.
    mask: sequence of pairs, optional
        A list of minimum and maximum x values (e.g. [(3, 4), (8, 9)])
        giving regions to be excluded from the fit.
    debug: boolean, default False
        If True, plots the fit at each iteration in matplotlib.

    Returns
    -------
    coeff, x, y:
        x, y are the data points contributing to the final fit. coeff
        gives the coefficients of the final polynomial fit (use
        np.polyval(coeff,x)).

    Examples
    --------
    >>> x = np.linspace(0,4)
    >>> np.random.seed(13)
    >>> y = x**2 + np.random.randn(50)
    >>> coeff, x1, y1 = polyfitr(x, y)
    >>> np.allclose(coeff, [1.05228393, -0.31855442, 0.4957111])
    True
    >>> coeff, x1, y1 = polyfitr(x, y, order=1, xlim=(0.5,3.5), ylim=(1,10))
    >>> np.allclose(coeff, [3.23959627, -1.81635911])
    True
    >>> coeff, x1, y1 = polyfitr(x, y, mask=[(1, 2), (3, 3.5)])
    >>> np.allclose(coeff, [1.08044631, -0.37032771, 0.42847982])
    True
    """

    x = np.asanyarray(x)
    y = np.asanyarray(y)
    isort = x.argsort()
    x, y = x[isort], y[isort]

    keep = np.ones(len(x), bool)
    if xlim is not None:
        keep &= (xlim[0] < x) & (x < xlim[1])
    if ylim is not None:
        keep &= (ylim[0] < y) & (y < ylim[1])
    if mask is not None:
        badpts = np.zeros(len(x), bool)
        for x0,x1 in mask:
            badpts |=  (x0 < x) & (x < x1)
        keep &= ~badpts

    x,y = x[keep], y[keep]
    if debug:
        fig = pl.figure()
        ax = fig.add_subplot(111)
        ax.plot(x,y,'.')
        ax.set_autoscale_on(0)
        pl.show()

    coeff = np.polyfit(x, y, order)
    if debug:
        pts, = ax.plot(x, y, '.')
        poly, = ax.plot(x, np.polyval(coeff, x), lw=2)
        pl.show()
        raw_input('Enter to continue')
    norm = np.abs(y - np.polyval(coeff, x))
    stdev = np.std(norm)
    condition =  norm < clip * stdev
    y = y[condition]
    x = x[condition]
    while norm.max() > clip * stdev:
        if len(y) < order + 1:
            raise Exception('Too few points left to fit!')
        coeff = np.polyfit(x, y, order)
        if debug:
            pts.set_data(x, y)
            poly.set_data(x, np.polyval(coeff, x))
            pl.show()
            raw_input('Enter to continue')
        norm = np.abs(y - np.polyval(coeff, x))
        stdev = norm.std()
        condition =  norm < clip * stdev
        y = y[condition]
        x = x[condition]

    return coeff,x,y
    
def extract_normalize(spectrum_file, order_to_extract, polyorder=3, sigmaclip=3.5, makeplot=False):
	""" This will extract a particular order from the reduced PyHRS spectrum files.
	
	Given a reduced PyHRS spectrum files (once data reduction has been perfomed)
	and an order to extract, this routine will try and fit a polynomial to the continuum
	and subtract it from the extracted order.
	
	Inputs
	------
	spectrum_file: string
		The reduced PyHRS spectrum filename.
	order_to_extract: int(3)
		The order number to extract.
	polyorder: int(2)
		The degree of the polynomial when fitting for the continuum.
	sigmaclip: float
		The sigma level to use when rejecting outlier datapoints in the
		polynomial fit.
	makeplot: boolean, default is False
		if True, plots the extract non-continuum corrected flux and the 
		contiuum corrected flux on two seperate figures.
	
	Returns
	------
	pyhrs_wavelength, final_pyhrs_flux:
		The wavelength and continuum correct flux of the extracted order
		is returned.
	
	Examples
	------
	>>>spectrum_file = pR201604180019_spec.fits
	>>>order_to_extract = 71
	>>>pyhrs_wavelength, pyhrs_norm_flux = extract_normalize(spectrum_file, order_to_extract, polyorder=3, sigmaclip=3.0, makeplot=False)
	
	"""
	
	sigma_clip = sigmaclip
	polyfit_order = polyorder
	img = spectrum_file
	hdu = fits.open(img)
	wave = hdu[1].data['Wavelength']
	flux = hdu[1].data['Flux']
	order = hdu[1].data['Order']
	order_to_plot = order_to_extract
	mask = (order==order_to_plot)
	pyhrs_wavelength = wave[mask].copy()
	pyhrs_fluxlvl = flux[mask].copy()
	## Try to fit a cotinuum to the backgraound and subtract this
	## This makes is much easier to fit the Gaussians
	py_coeff, py_C_Wave, py_C_offsets = polyfitr(pyhrs_wavelength, pyhrs_fluxlvl, order=polyfit_order, clip=sigma_clip)
	py_p = np.poly1d(py_coeff)
	xs = np.arange(min(pyhrs_wavelength), max(pyhrs_wavelength), 0.1)
	ys = np.polyval(py_p, xs)
	if makeplot:
		fig1 = plt.figure()
		plt.plot(pyhrs_wavelength, pyhrs_fluxlvl, color='green', linewidth=1.0, label='PyHRS Flux')
		plt.plot(xs, ys, color='red', label="Best Fit with outlier rejection")
		plt.plot(py_C_Wave, py_C_offsets, marker='*', color='red', linestyle="none", label="Points used in fit")
		plt.xlabel('Wavelength (A)')
		plt.ylabel('Flux')
		plt.legend(scatterpoints=1)
		plt.show()

	pyhrs_fluxlvl = pyhrs_fluxlvl-np.polyval(py_p, pyhrs_wavelength)
	# First do some normalization on the spectrum
	final_pyhrs_flux = pyhrs_fluxlvl
	#final_pyhrs_flux = normalize(final_pyhrs_flux.reshape(1,-1), norm='l2')[0]

	if makeplot:
		fig2 = plt.figure()
		plt.plot(pyhrs_wavelength, final_pyhrs_flux, color='blue', linewidth=1.0, label='Continuum Corrected PyHRS Flux')
		plt.xlabel('Wavelength (A)')
		plt.ylabel('Flux [normalized]')
		plt.legend(scatterpoints=1)
		plt.show()
		
	return pyhrs_wavelength, final_pyhrs_flux
=======
def normalize_order(wavelength, flux, model=mod.models.Chebyshev1D(2), fitter=mod.fitting.LinearLSQFitter()):
    """Givne a spectra, fit a model to the spectra and remove it

    Parameters
    ----------
    wavelength: numpy.ndarray
       List of wavelenghts

    flux: numpy.ndarray
       flux of the array

    model: astropy.modeling.models
       Model for the continuum

    fitter: astropy.modeling.fitting
       Fitter used to fit the model

    Returns
    -------
    Normalized flux: numpy.ndarray
       Normalized flux for the spectra

    """
    f = fitter(model, wavelength, flux) 
    return flux/f(wavelength) 

def normalize_spectra(spectra_dict, model=mod.models.Chebyshev1D(2), 
                    fitter=None):
    """Givne a spectra, fit a model to the spectra and remove it

    Parameters
    ----------
    wavelength: numpy.ndarray
       List of wavelenghts

    flux: numpy.ndarray
       flux of the array

    model: astropy.modeling.models
       Model for the continuum

    fitter: astropy.modeling.fitting
       Fitter used to fit the model

    """
    n_orders = np.array(spectra_dict.keys(), dtype=int)
    o = n_orders.min()+1
    w,f,e,s = spectra_dict[o]
    xarr = np.arange(len(w))
    farr = np.zeros(len(w))
    for o in range(n_orders.min()+1, n_orders.max()+1):
        f = spectra_dict[o][1]
        f[np.isnan(f)] = 0
        farr += f
    f = fitter(model, xarr, farr)
    for o in range(n_orders.min()+1, n_orders.max()+1):
        spectra_dict[o][2] = spectra_dict[o][2] / f(xarr)  * f(xarr).mean()/spectra_dict[o][1].mean()
        spectra_dict[o][1] = spectra_dict[o][1] / f(xarr)  * f(xarr).mean()/spectra_dict[o][1].mean()
    #now do the summed spectra
    farr = np.zeros(len(w))
    for o in range(n_orders.min()+1, n_orders.max()+1):
        f = spectra_dict[o][3]
        f[np.isnan(f)] = 0
        farr += f
    f = fitter(model, xarr, farr)
    for o in range(n_orders.min()+1, n_orders.max()+1):
        spectra_dict[o][3] = spectra_dict[o][3] / f(xarr)  * f(xarr).mean()/spectra_dict[o][3].mean()

    return spectra_dict

def stitch_spectra(spectra_dict, n_min, n_max, normalize=False, model=None, fitter=None):
    """Give a spectra, stitch the spectra together

    Parameters
    ----------
    spectra_dict: dict
        Dictionary containing wavelenghts and fluxes

    normalize_order: bool
        Normalize the individual orders
  
    """
    warr = None
    for o in range(n_min, n_max):
          w,f,e,s = spectra_dict[o]
          if np.all(np.isnan(f)): continue
          f[np.isnan(f)] = 0
          if normalize:
              f = normalize_order(w, f, model=model, fitter=fitter)
          if warr is None:
             warr = 1.0 * w
             farr = 1.0 * f
             earr = 1.0 * e
             sarr = 1.0 * s
          else:
             warr = np.concatenate([warr, w])
             farr = np.concatenate([farr, f])
             earr = np.concatenate([farr, e])
             sarr = np.concatenate([farr, s])

    i = warr.argsort()
    return warr[i], farr[i], earr[i], sarr[i]
>>>>>>> 72169768
<|MERGE_RESOLUTION|>--- conflicted
+++ resolved
@@ -17,10 +17,9 @@
 from .hrstools import *
 from .hrsorder import HRSOrder
 
-<<<<<<< HEAD
-__all__=['simple_extract_order', 'extract_science', 'polyfitr', 'extract_normalize']
-=======
-__all__=['extract_order', 'simple_extract_order', 'extract_science', 'normalize_order', 'normalize_spectra', 'stitch_spectra']
+
+__all__=['extract_order', 'simple_extract_order', 'extract_science', 'normalize_order', 
+         'normalize_spectra', 'stitch_spectra', 'polyfitr', 'extract_normalize']
 
 
 def extract_order(ccd, order_frame, n_order, ws, shift_dict, y1=3, y2=10, order=None, target=True, interp=False):
@@ -119,7 +118,6 @@
 
 
 
->>>>>>> 72169768
 
 def simple_extract_order(hrs, y1, y2, binsum=1, median_filter_size=None, interp=False):
     """Simple_extract_order transforms the observed spectra into a square form, 
@@ -231,7 +229,6 @@
        
     return spectra_dict
 
-<<<<<<< HEAD
 def polyfitr(x, y, order, clip, xlim=None, ylim=None, mask=None, debug=False):
     """ Fit a polynomial to data, rejecting outliers.
 
@@ -411,7 +408,7 @@
 		plt.show()
 		
 	return pyhrs_wavelength, final_pyhrs_flux
-=======
+
 def normalize_order(wavelength, flux, model=mod.models.Chebyshev1D(2), fitter=mod.fitting.LinearLSQFitter()):
     """Givne a spectra, fit a model to the spectra and remove it
 
@@ -513,5 +510,4 @@
              sarr = np.concatenate([farr, s])
 
     i = warr.argsort()
-    return warr[i], farr[i], earr[i], sarr[i]
->>>>>>> 72169768
+    return warr[i], farr[i], earr[i], sarr[i]